--- conflicted
+++ resolved
@@ -1,9 +1,5 @@
 # Changelog
 
-<<<<<<< HEAD
-## 0.3.1 - 2025-01-14
-- Remove debug print
-=======
 ## 0.3.2 - 2025-01-15
 - Silence log warning during install
 - MCIO_PROTOCOL_VERSION = 2
@@ -11,7 +7,6 @@
 ## 0.3.1 - 2025-01-14
 - Remove debug print
 - MCIO_PROTOCOL_VERSION = 2
->>>>>>> 02d27e5c
 
 ## 0.3.0 - 2025-01-14
 - Breaking config change: instance id -> instance name
